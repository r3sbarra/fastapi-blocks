--- conflicted
+++ resolved
@@ -5,12 +5,7 @@
 from pathlib import Path
 import importlib
 
-<<<<<<< HEAD
 def setup(folder : Union[str, None] = None, auto_install : bool = False, save_hashes_flag: bool = False, verify_blocks_flag: bool = False):
-=======
-
-def setup(folder : str = "blocks", auto_install : bool = False):
->>>>>>> 7c6d113a
     """
     Run setup
     """
@@ -18,46 +13,46 @@
     
     cwd = os.getcwd()
     
-<<<<<<< HEAD
-    # Check for existing blockmanager.toml
-    if folder:
-        if not os.path.exists(os.path.join(cwd, folder)):
-            os.mkdir(os.path.join(cwd, folder))
-        manager = BlockManager(blocks_folder=folder, allow_installs=auto_install, late_load=True)
-    else:
-        try:
-            manager = BlockManager(allow_installs=auto_install)
-        except Exception as e:
-            print(e)
-
-    manager.verify_blocks = verify_blocks_flag
-            
-    manager._setup()
-    manager._save_settings_toml()
-
-    if save_hashes_flag:
-        projects_root_dir = os.path.join(manager.working_dir, manager.blocks_folder)
-        if os.path.exists(projects_root_dir):
-            for item in os.scandir(projects_root_dir):
-                if item.is_dir() and os.path.exists(os.path.join(item.path, "block_config.toml")):
-                    manager._save_block_hashes(item.path)
-                    print(f"Hashes saved for block: {item.name}")
-        else:
-            print("No blocks folder found.")
-=======
     if not os.path.exists(os.path.join(cwd, folder)):
         os.mkdir(os.path.join(cwd, folder))
     
-    app = FastAPI()
-    manager = BlockManager(blocks_folder=folder, allow_installs=auto_install)
-    manager._setup(save_mako=True)
->>>>>>> 7c6d113a
-        
-    # Add block_infos.toml to .gitignore
-    if not os.path.exists(os.path.join(cwd, ".gitignore")):
-        with open(os.path.join(cwd, ".gitignore"), "w") as f:
-            f.write("block_infos.toml\n")
+    app = FastAPI()    
+    manager = BlockManager(blocks_folder=folder)
+    if manager._setup(save_mako=True):
+        print(f"Setup complete. Folder: {folder}")
     else:
+        with open(os.path.join(cwd, ".gitignore"), "r") as f:
+            lines = f.readlines()
+        if "block_infos.toml\n" not in lines:
+            with open(os.path.join(cwd, ".gitignore"), "a") as f:
+                f.write("block_infos.toml\n")
+                
+    print("setup complete")
+
+
+def make_block(block_name):
+    """
+    Creates a new block.
+    """
+    from fastapi_blocks import BlockManager
+    block_manager = BlockManager()
+    block_manager._load_settings_toml()
+    
+    if not block_manager.block_manager_info:
+        print(f"Error: 'block_manager_info' is empty. Start the app at least once")
+        return
+    
+    # copy placeholder
+    source = Path(__file__).parent / "default_blocks" / "block_template"
+    dest = Path.cwd() / "blocks" / block_name
+    
+    if dest.exists():
+        print(f"Error: '{block_name}' already exists.")
+        return
+    
+    print(f"Copying 'block_template' to '{dest}'...")
+    shutil.copytree(source, dest)
+    print("Initialization complete.")
         with open(os.path.join(cwd, ".gitignore"), "r") as f:
             lines = f.readlines()
         if "block_infos.toml\n" not in lines:
@@ -120,26 +115,18 @@
     
     # Setup command
     parser_setup = subparsers.add_parser("setup", help="Runs setup")
-<<<<<<< HEAD
     parser_setup.add_argument("--folder", "-f", type=str, default=None, help="The folder path where the blocks are stored")
     parser_setup.add_argument("--auto-install", "-A", action="store_true", help="Automatically install missing dependencies", default=False)
     parser_setup.add_argument("--save-hashes", "-S", action="store_true", help="Save current block hashes after setup.", default=False)
     parser_setup.add_argument("--verify-blocks", "-V", action="store_false", help="Enable hash-based block verification.", default=True)
-=======
-    parser_setup.add_argument("folder_path", type=str, default="blocks", help="The folder path where the blocks are stored")
-    parser_setup.add_argument("--auto-install", "-A", action="store_true", help="Automatically install missing dependencies", default=False)
->>>>>>> 7c6d113a
 
     # Create command
     parser_create = subparsers.add_parser("create", help="Creates a new block.")
     parser_create.add_argument("block_name", type=str, help="The name of the block to create.")
-<<<<<<< HEAD
 
     # Verify command
     parser_verify = subparsers.add_parser("verify", help="Enables or disables block verification.")
     parser_verify.add_argument("status", type=str, choices=['on', 'off'], help="The status of block verification.")
-=======
->>>>>>> 7c6d113a
 
     # Example command
     parser_hello = subparsers.add_parser("hello", help="Prints a hello message.")
@@ -152,15 +139,14 @@
     elif args.command == "hello":
         print(f"Hello, {args.name}!")
     elif args.command == "setup":
-<<<<<<< HEAD
         setup(args.folder, args.auto_install, args.save_hashes, args.verify_blocks)
     elif args.command == "create":
         make_block(args.block_name)
-=======
-        setup(args.folder_path, args.auto_install)
->>>>>>> 7c6d113a
     else:
         parser.print_help()
         
 if __name__ == "__main__":
+    main()
+        
+if __name__ == "__main__":
     main()