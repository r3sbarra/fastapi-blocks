from types import ModuleType
from pydantic import BaseModel, ConfigDict
from pydantic_settings import BaseSettings, SettingsConfigDict
from typing import Optional, List, Any, Dict

from fastapi import FastAPI, APIRouter
from fastapi.templating import Jinja2Templates
from fastapi.staticfiles import StaticFiles

from jinja2 import FileSystemLoader, Environment
from mako.template import Template

from .utils import generate_random_name, path_to_module

from .settings import BlockSettingsBase, BlockSettingsMixin

import logging
import os
import importlib
import toml
import subprocess
import sys
import inspect

class SingletonMeta(type):
    _instances = {}
    def __call__(cls, *args, **kwargs):
        if cls not in cls._instances:
            cls._instances[cls] = super(SingletonMeta, cls).__call__(*args, **kwargs)
        return cls._instances[cls]


# The BlockManager class is responsible for managing the blocks in the FastAPI application.
class BlockManager(metaclass=SingletonMeta):
    
    """
    Manages FastAPI blocks, including their discovery, dependency installation, and integration.

    Attributes:
        blocks_folder (str): The directory where blocks are located.
        db_engine (Engine): The database engine to use.
        templates_router (APIRouter): The router for block templates.
        api_router (APIRouter): The router for block APIs.
        allow_block_import_failure (bool): Whether to allow the application to continue running if a block fails to import.
        restart_on_install (bool): Whether to restart the application after new block requirements are installed.
        working_dir (str): The current working directory.
        block_infos (dict): A dictionary containing information about the blocks.
        logger (logging.Logger): The logger for the BlockManager.
    """
    
    blocks_folder: str = "blocks"
    
    templates_router: APIRouter = APIRouter()
    api_router: APIRouter = APIRouter(prefix='/api')
    
    templates : Optional[Environment] = None
<<<<<<< HEAD
    _db_engine : Optional[Any] = None
=======
    
    db_engine : Optional[Any] = None 
    
    db_engine : Optional[Any] = None 
>>>>>>> c8d7cd82
    
    working_dir: str = os.getcwd()
    block_manager_folder : str = "blockmanager"
    block_manager_info: dict = {}
    block_manager_module : Any = None
    
    allow_block_import_failure: bool = False
    restart_on_install: bool = True
    override_duplicate_block : bool = False
    allow_installs : bool = False
    late_setup : bool = False
    
    logger: logging.Logger = logging.getLogger(__name__)
    
    # hooks
    _start_hooks : List = []            # Runs right after loading block infos
    _block_preload_hooks : List = []    # Runs before each block info is loaded
    _block_postload_hooks : List = []   # Runs after each block info is loaded
    
    def __init__(self, *args, **kwargs):
        
        for key, value in kwargs.items():
            setattr(self, key, value)
            
<<<<<<< HEAD
        # block manager toml
        if not self.late_setup:
            self._load_settings_toml()
        
        self.logger.info("BlockManager initialized.")
        
=======
        self.logger.info("BlockManager initialized.")
>>>>>>> c8d7cd82
        
    def init_app(self, app_instance: 'FastAPI'):
        """
        Initializes the BlockManager and integrates the blocks with the FastAPI application.

        Args:
            app_instance (FastAPI): The FastAPI application instance.

        Returns:
            FastAPI: The FastAPI application instance with the blocks integrated.
        """
        
        if os.path.exists(os.path.join(self.working_dir, self.block_manager_folder, "__init__.py")):
            try:
                self.block_manager_module = importlib.import_module(path_to_module(self.block_manager_folder))
            except ImportError as e:
                self.logger.error(f"Failed to import block manager module: {e}")
                
        # Load Hooks
        self._start_hooks = self._resolve_hooks(self.block_manager_info.get("hooks", {}).get("_start_hooks", {}))
        self._block_preload_hooks = self._resolve_hooks(self.block_manager_info.get("hooks", {}).get("_block_preload_hooks", {}))
        self._block_postload_hooks = self._resolve_hooks(self.block_manager_info.get("hooks", {}).get("_block_postload_hooks", {}))
        
        # Run start hooks
        # .ie Schemas should be loaded in DB via this one
        self._run_hooks(self._start_hooks, blocks_infos=self.block_manager_info.get("blocks", {}))
        
        # Attach to app
        app_instance.block_manager = self
        
        # Use app logger if exists
        self.logger = app_instance.logger if hasattr(app_instance, 'logger') else self.logger
        
        # Setup Templates
        if not self.templates:
            jinja2env = Environment(loader=FileSystemLoader(self.block_manager_info["templates_dir"]))
            self.templates = Jinja2Templates(env=jinja2env)
            
        # Get items load order
        sorted_blocks = sorted(self.block_manager_info["blocks"].items(), key=lambda x: x[1]['load_order'])
        
        # Import from toml
        for block_name, block_info in sorted_blocks:
            
            self.logger.info("Prepping: %s", block_name)
            
            try:
                # Run preload hooks
                self._run_hooks(self._block_preload_hooks, block_info=block_info)
                        
                # Mount statics
                if block_info.get('statics', None) and os.path.exists(block_info['statics']):
                    app_instance.mount(
                        f"/{block_name}/static", 
                        StaticFiles(directory=block_info['statics']), 
                        name=f"{block_name}-static"
                    )
                    self.logger.info("Mounted statics for %s", block_name)
                
                # Mount routers
                ## Template router
                if block_info.get('template_router', None) and not hasattr(self.block_manager_module, 'template_router'):
                    module = importlib.import_module(block_info['template_router'])
                    if hasattr(module, 'router') and type(module.router) == APIRouter:
                        self.templates_router.include_router(module.router)
                        self.logger.info("Mounted router: %s", block_info['template_router'])
                
                ## API router
                if block_info.get('api_router', None) and not hasattr(self.block_manager_module, 'api_router'):
                    module = importlib.import_module(block_info['api_router'])
                    if hasattr(module, 'router') and type(module.router) == APIRouter:
                        self.api_router.include_router(module.router)
                        self.logger.info("Mounted API router: %s", block_info['api_router'])
                        
                # Run postload hooks
                self._run_hooks(self._block_postload_hooks, block_info=block_info)
                
            except Exception as e:
                self.logger.exception("Failed to import block %s: %s", block_name, e)
                if not self.allow_block_import_failure:
                    raise Exception(f"Failed to import block {block_name}: {e}")

        # Import from Mako
        if self.block_manager_module:
            if hasattr(self.block_manager_module, 'template_router') and type(self.block_manager_module.template_router) == APIRouter:
                self.templates_router.include_router(self.block_manager_module.template_router)
                self.logger.info("Mounted template router from mako file")
                
            if hasattr(self.block_manager_module, 'api_router') and type(self.block_manager_module.api_router) == APIRouter:
                self.api_router.include_router(self.block_manager_module.api_router)
                self.logger.info("Mounted api router from mako file")                
            
        app_instance.include_router(self.templates_router)
        app_instance.include_router(self.api_router)
        
        return app_instance
    
    def _build_block_settings_class(self,) -> BlockSettingsBase:
        # Build settings class
        extra_settings_classes = []
        if self.block_manager_info["extra_block_settings"]:
            for extra_settings_path in self.block_manager_info["extra_block_settings"]:
                module = importlib.import_module(extra_settings_path)
                if hasattr(module, 'Settings') and issubclass(getattr(module, 'Settings'), BlockSettingsMixin):
                    extra_settings_classes.append(getattr(module, 'Settings'))
        
        # Create a dynamic settings class
        class DynamicBlockSettings(*extra_settings_classes, BlockSettingsBase):
            model_config = SettingsConfigDict(extra='allow')
            
            def get_dict(self) -> dict:
                return super().get_dict()
            
            def get_hooks(self) -> dict:
                return super().get_hooks()
    
        return DynamicBlockSettings
    
    def _setup(self, save_mako : bool = False) -> bool:
        """
        Sets up the BlockManager.
        """
        if self.allow_installs:
            self.logger.warning(
                "SECURITY WARNING: Automatic dependency installation is enabled. "
                "Only use blocks from trusted sources to prevent the execution of malicious code."
            )
            
        if not self.block_manager_info:
            if "blocks" not in self.block_manager_info.keys():
                self.block_manager_info["blocks"] = {}
            if "installs" not in self.block_manager_info.keys():
                self.block_manager_info["installs"] = []
            if "extra_block_settings" not in self.block_manager_info.keys():
                self.block_manager_info["extra_block_settings"] = []
            if "templates_dir" not in self.block_manager_info.keys():
                self.block_manager_info["templates_dir"] = []
            if "statics" not in self.block_manager_info.keys():
                self.block_manager_info["statics"] = []
                
            if "hooks" not in self.block_manager_info.keys():
                self.block_manager_info["hooks"] = {
                    "_start_hooks" : {},
                    "_block_preload_hooks" : {},
                    "_block_postload_hooks" : {}
                }
                
            if "settings" not in self.block_manager_info.keys():
                self.block_manager_info["settings"] = {}
        
        has_changes = self._setup_blocks()
        has_changes = self._setup_hooks() or has_changes
        
        self._save_settings_toml()
        
        if save_mako:
            self._save_mako()
        
        return has_changes
    
    def _setup_blocks(self) -> bool:
        """
        Sets up the BlockManager by discovering blocks and installing their dependencies.

        Returns:
            bool: True if new dependencies were installed, False otherwise.
        """
        HAS_INSTALLS = False
        projects_root_dir = os.path.join(self.working_dir, self.blocks_folder)
        dynamic_block_class = self._build_block_settings_class()
    
        # Look for block_config.toml under some projects_root_dir
        if os.path.exists(projects_root_dir):
            for item in os.scandir(projects_root_dir):
                try:
                    block_config_path = os.path.join(item.path, "block_config.toml")
                    
                    # Look for folders with block_config.toml
                    if item.is_dir() and os.path.exists(block_config_path):
                        
                        new_installs = self._load_block_config(item.path, block_config_path, settings_class=dynamic_block_class)
                        HAS_INSTALLS = HAS_INSTALLS or new_installs
                        
                except Exception as e:
                    if not self.allow_block_import_failure:
                        error_msg = f"Failed to import block config at path: {item.path}: {e}"
                        raise Exception(error_msg)
        else:
            raise Exception("No blocks folder found")
        
        return HAS_INSTALLS
    
    def get_block_module(self, block_name: str) -> ModuleType:
        """
        Gets the module for a given block.

        Args:
            block_name (str): The name of the block.

        Returns:
            ModuleType: The module for the given block.
        """
        if block_name in self.block_manager_info["blocks"]:
            return importlib.import_module(self.block_manager_info["blocks"][block_name]['module'])
        return None
    
        
    def _load_block_config(self, 
            block_path: str, 
            config_path : str,
            settings_class : BlockSettingsBase
        ) -> bool:
        
        requires_restart = False
        
        # Load Settings
        with open(config_path, 'r') as f:
            block_config = toml.load(f)
            
        block_settings = settings_class(**block_config, block_path=block_path)
    
        # Block Info
        block_info_dict = block_settings.get_dict()
        
        # Dependancy check
        if block_settings.dependancies:
            for dependancy in block_settings.dependancies:
                if dependancy not in self.block_manager_info["blocks"].keys():
                    raise Exception(f"Missing dependancy: {dependancy}. Make sure that block is installed, or that load order is correct.")
        
        if block_settings.name not in self.block_manager_info["blocks"]:
            self.block_manager_info["blocks"][block_settings.name] = block_info_dict
        else:
            # If key not in block_manager_info, add it. Else, do nothing.
            for key, items in block_info_dict.items():
                if key not in self.block_manager_info["blocks"][block_settings.name].keys():
                    self.block_manager_info["blocks"][block_settings.name][key] = items
            
        # Check if extra block settings in settings, else require restart
        if block_info_dict['extra_block_settings'] and block_info_dict['extra_block_settings'] not in self.block_manager_info['extra_block_settings']:
            self.block_manager_info["extra_block_settings"].append(block_info_dict['extra_block_settings'])
            requires_restart = True
        
        # Check if has requirements, or requirements has changed
        if block_settings.requirements or \
            self.block_manager_info["blocks"][block_settings.name]['requirements'] != block_settings.requirements:
                
            # Go through requirements and install if not installed
            for requirement in block_settings.requirements:
                if requirement not in self.block_manager_info["installs"]:
                    self.block_manager_info["installs"].append(requirement)
                    requires_restart = True
                    if self.allow_installs:
                        try:
                            subprocess.check_call([sys.executable, "-m", "pip", "install", requirement])
                        except subprocess.CalledProcessError as e:
                            self.logger.error(f"Failed to install requirement: {requirement}")
                            raise e
                    else:
                        self.logger.warning(
                            f"Block '{block_settings.name}' requires '{requirement}'. "
                            f"Automatic installation is disabled. Please install it manually."
                        )
                        
        # Templates dir
        if block_info_dict['templates_dir'] and block_info_dict['templates_dir'] not in self.block_manager_info["templates_dir"]:
            self.block_manager_info["templates_dir"].append(block_info_dict['templates_dir'])
            requires_restart = True
                
        return requires_restart
    
    # Hooks
    def _setup_hooks(self) -> bool:
        """
        Discovers and sets up hooks for the blocks.

        Returns:
            bool: True if new hooks were discovered, False otherwise.
        """
        requires_restart = False
        
        projects_root_dir = os.path.join(self.working_dir, self.blocks_folder)
        dynamic_block_class = self._build_block_settings_class()
        
        # Look for block_config.toml under some projects_root_dir
        if os.path.exists(projects_root_dir):
            for item in os.scandir(projects_root_dir):
                try:
                    block_config_path = os.path.join(item.path, "block_config.toml")
                    
                    # Look for folders with block_config.toml
                    if item.is_dir() and os.path.exists(block_config_path):
                        # Load Settings
                        with open(block_config_path, 'r') as f:
                            block_config = toml.load(f)
                            
                        block_settings = dynamic_block_class(**block_config, block_path=item.path)
                        
                        # Hooks
                        block_hooks_start = block_settings._start_hooks()
                        block_hooks_preload = block_settings._preload_hooks()
                        block_hooks_postload = block_settings._postload_hooks()
                        
                        requires_restart = self._attach_hook("_start_hooks", block_hooks_start) or requires_restart
                        requires_restart = self._attach_hook("_block_preload_hooks", block_hooks_preload) or requires_restart
                        requires_restart = self._attach_hook("_block_postload_hooks", block_hooks_postload) or requires_restart
                        
                except Exception as e:
                    if not self.allow_block_import_failure:
                        error_msg = f"Failed to import block config at path: {item.path}: {e}"
                        raise Exception(error_msg)
        else:
            raise Exception("No blocks folder found")
        
        return requires_restart
    
    def _resolve_hooks(self, hooks: Dict) -> List:
        """
        Resolves the hooks for the blocks.

        Args:
            hooks (Dict): A dictionary of hooks to resolve.

        Returns:
            List: A list of resolved hooks.
        """
        resolved_hooks = []
        for module_path in hooks.keys():
            if not hooks[module_path]:
                continue
            try:
                module = importlib.import_module(module_path)
                for function_name in hooks[module_path]:
                    func = getattr(module, function_name)
                    if callable(func):
                        resolved_hooks.append(func)
                    else:
                        self.logger.warning(f"Hook '{function_name}' in module '{module_path}' is not callable.")
            except (ImportError, AttributeError) as e:
                self.logger.error(f"Error resolving hook at '{module_path}': {e}")
        return resolved_hooks
        
    def _run_hooks(self, hooks : List, **kwargs) -> None:
        """
        Runs the given hooks.

        Args:
            hooks (List): A list of hooks to run.
        """
        if hooks:
            for fn in hooks:
                if callable(fn):
                    fn(**kwargs)
        
    def _attach_hook(self, hook_group : str, block_hooks : List) -> bool:
        """
        Attaches a hook to the BlockManager.

        Args:
            hook_group (str): The group to attach the hook to.
            block_hooks (List): A list of hooks to attach.

        Returns:
            bool: True if a new hook was attached, False otherwise.
        """
        HAS_NEW = False

        for hook in block_hooks:
            if callable(hook):
                fn_name = hook.__name__
                module = inspect.getmodule(hook)
                if module:
                    if hook_group not in self.block_manager_info["hooks"].keys():
                        self.block_manager_info["hooks"][hook_group] = {}
                    
                    if module.__name__ not in self.block_manager_info["hooks"][hook_group].keys():
                        self.block_manager_info["hooks"][hook_group][module.__name__] = []
                    
                    if fn_name not in self.block_manager_info["hooks"][hook_group][module.__name__]:
                        self.block_manager_info["hooks"][hook_group][module.__name__].append(fn_name)
                        HAS_NEW = True
        return HAS_NEW
    
    # Settings 
    def _load_settings_toml(self):
        """
        Loads the settings from the block_infos.toml file.
        """
        
        toml_path = os.path.join(self.working_dir, self.block_manager_folder, 'block_infos.toml')
        
        if not os.path.exists(toml_path):
            self.logger.warning("No block_infos.toml found. Please run setup first")
            raise Exception("No block_infos.toml found. Please run setup first")
        else:
            with open(toml_path, 'r') as f:
                self.block_manager_info = toml.load(f)
                
                self.allow_installs = self.block_manager_info["settings"].get("allow_installs", False) or self.allow_installs
                
        
    def _save_settings_toml(self):
        """
        Saves the settings to the block_infos.toml file.
        """
        if not os.path.exists(os.path.join(self.working_dir, self.block_manager_folder)):
            os.mkdir(os.path.join(self.working_dir, self.block_manager_folder))
        toml_path = os.path.join(self.working_dir, self.block_manager_folder, 'block_infos.toml')
        with open(toml_path, 'w') as f:
            toml.dump(self.block_manager_info, f)

    def _save_mako(self):
        if not os.path.exists(os.path.join(self.working_dir, self.block_manager_folder)):
            os.mkdir(os.path.join(self.working_dir, self.block_manager_folder))
            
        init_file_path = os.path.join(self.working_dir, self.block_manager_folder, "__init__.py")
        
        used_names = []
        
        template_routers_dict = {}
        template_routers = [v["template_router"] for x, v in self.block_manager_info["blocks"].items() if "template_router" in v.keys() and v["template_router"]]
        for x in template_routers:
            random_name = generate_random_name(exclude=used_names)
            used_names.append(random_name)
            template_routers_dict[random_name] = x
            
        api_routers_dict = {}
        api_routers = [v["api_router"] for x, v in self.block_manager_info["blocks"].items() if "api_router" in v.keys() and v["api_router"]]
        for x in api_routers:
            random_name = generate_random_name(exclude=used_names)
            used_names.append(random_name)
            api_routers_dict[random_name] = x
            
        data = {
            "template_routers" : template_routers_dict,
            "api_routers" : api_routers_dict
        }
            
        current_folder = os.path.dirname(os.path.abspath(__file__))
        mako_path = os.path.join(current_folder, "__init__.py.mako")
            
        with open(mako_path) as f:
            template = Template(f.read())

        rendered = template.render(**data)
        
        with open(init_file_path, 'w') as f:
            f.write(rendered)

    def get_schemas(self) -> List[str]:
        """
        Gets the schemas for the blocks in str format. They will need to be imported afterwards with importlib

        Returns:
            List[str]: A list of schemas for the blocks.
        """
        schemas = [ x["schemas"] for x in self.block_manager_info["blocks"].values() if "schemas" in x.keys() and x["schemas"] ]
        schemas_flattened = [item for sublist in schemas for item in sublist]
        return schemas_flattened
    
    async def get_db_engine_async(self) -> Any:
        """
        Gets the database engine for the blocks.

        Returns:
            Any: The database engine for the blocks.
        """
        if not self._db_engine:
            raise Exception("No database engine found")
        yield self._db_engine

    def get_db_engine(self) -> Any:
        """
        Gets the database engine for the blocks.

        Returns:
            Any: The database engine for the blocks.
        """
        if not self._db_engine:
            raise Exception("No database engine found")
        return self._db_engine
        
    def set_db_engine(self, engine : Any) -> bool:
        if self._db_engine:
            self.logger.warning("Database engine already set")
            return False
        self._db_engine = engine
        return True<|MERGE_RESOLUTION|>--- conflicted
+++ resolved
@@ -54,14 +54,7 @@
     api_router: APIRouter = APIRouter(prefix='/api')
     
     templates : Optional[Environment] = None
-<<<<<<< HEAD
     _db_engine : Optional[Any] = None
-=======
-    
-    db_engine : Optional[Any] = None 
-    
-    db_engine : Optional[Any] = None 
->>>>>>> c8d7cd82
     
     working_dir: str = os.getcwd()
     block_manager_folder : str = "blockmanager"
@@ -86,16 +79,11 @@
         for key, value in kwargs.items():
             setattr(self, key, value)
             
-<<<<<<< HEAD
         # block manager toml
         if not self.late_setup:
             self._load_settings_toml()
         
         self.logger.info("BlockManager initialized.")
-        
-=======
-        self.logger.info("BlockManager initialized.")
->>>>>>> c8d7cd82
         
     def init_app(self, app_instance: 'FastAPI'):
         """
